pipeline {
  agent {
        docker {
            image 'nvcr.io/nvidia/pytorch:20.01-py3'
            args '--device=/dev/nvidia0 --gpus all --user 0:128 -v /home:/home --shm-size=8g'
        }
  }
  options {
    timeout(time: 1, unit: 'HOURS')
    disableConcurrentBuilds()
  }
  stages {

    stage('PyTorch version') {
      steps {
        sh 'python -c "import torch; print(torch.__version__)"'
      }
    }
    stage('Install test requirements') {
      steps {
        sh 'apt-get update && apt-get install -y bc && pip install -r requirements/requirements_test.txt'
      }
    }
    stage('Code formatting checks') {
      steps {
        sh 'python setup.py style'
      }
    }
<<<<<<< HEAD

    stage('install') {
      steps {
        sh './reinstall.sh'
      }
    }

     stage('Parallel NLP-BERT pretraining') {
      failFast true
      parallel { 
        stage('BERT on the fly preprocessing') {
          steps {
            sh 'cd examples/nlp/language_modeling && CUDA_VISIBLE_DEVICES=0 python bert_pretraining.py --amp_opt_level O1 --data_dir /home/mrjenkins/TestData/nlp/wikitext-2 --dataset_name wikitext-2 --work_dir outputs/bert_lm/wikitext2 --batch_size 64 --lr 0.01 --lr_policy CosineAnnealing --lr_warmup_proportion 0.05 --tokenizer sentence-piece --vocab_size 3200 --hidden_size 768 --intermediate_size 3072 --num_hidden_layers 6 --num_attention_heads 12 --hidden_act "gelu" --save_step_freq 200 --sample_size 10000000 --mask_probability 0.15 --short_seq_prob 0.1 --max_steps=300'
            sh 'cd examples/nlp/language_modeling && LOSS=$(cat outputs/bert_lm/wikitext2/log_globalrank-0_localrank-0.txt |   grep "Loss" |tail -n 1| awk \'{print \$7}\' | egrep -o "[0-9.]+" ) && echo $LOSS && if [ $(echo "$LOSS < 8.0" | bc -l) -eq 1 ]; then echo "SUCCESS" && exit 0; else echo "FAILURE" && exit 1; fi'
            sh 'rm -rf examples/nlp/language_modeling/outputs/wikitext2'
          }
        }        
        stage('BERT offline preprocessing') {
          steps {
            sh 'cd examples/nlp/language_modeling && CUDA_VISIBLE_DEVICES=1 python bert_pretraining.py --amp_opt_level O1 --data_dir /home/mrjenkins/TestData/nlp/wiki_book_mini  --work_dir outputs/bert_lm/wiki_book --batch_size 8 --config_file /home/mrjenkins/TestData/nlp/bert_configs/uncased_L-12_H-768_A-12.json  --save_step_freq 200 --max_steps 300  --num_gpus 1  --batches_per_step 1 --lr_policy SquareRootAnnealing --beta2 0.999 --beta1 0.9  --lr_warmup_proportion 0.01 --optimizer adam_w  --weight_decay 0.01  --lr 0.875e-4 --preprocessed_data '
            sh 'cd examples/nlp/language_modeling && LOSS=$(cat outputs/bert_lm/wiki_book/log_globalrank-0_localrank-0.txt |  grep "Loss" |tail -n 1| awk \'{print \$7}\' | egrep -o "[0-9.]+" ) && echo $LOSS && if [ $(echo "$LOSS < 15.0" | bc -l) -eq 1 ]; then echo "SUCCESS" && exit 0; else echo "FAILURE" && exit 1; fi'
            sh 'rm -rf examples/nlp/language_modeling/outputs/wiki_book'
          }
        }
      }
    }

    stage('Unittests general') {
      steps {
        sh './reinstall.sh && python -m unittest tests/*.py'
      }
    }

    stage('Unittests ASR') {
      steps {
        sh 'python -m unittest tests/asr/*.py'
      }
    }
    stage('Unittests NLP') {
=======
    stage('Unittests ALL') {
>>>>>>> 986626a0
      steps {
        sh './reinstall.sh && python -m unittest'
      }
    }

    stage('Parallel Stage1') {
      failFast true
      parallel {
        stage('Simplest test') {
          steps {
            sh 'cd examples/start_here && CUDA_VISIBLE_DEVICES=0 python simplest_example.py'
          }
        }
        stage ('Chatbot test') {
          steps {
            sh 'cd examples/start_here && CUDA_VISIBLE_DEVICES=1 python chatbot_example.py'
          }
        }
      }
    }

   

    stage('Parallel NLP Examples 1') {
      failFast true
      parallel {
        stage ('Text Classification with BERT Test') {
          steps {
            sh 'cd examples/nlp/text_classification && CUDA_VISIBLE_DEVICES=0 python text_classification_with_bert.py --num_epochs=1 --max_seq_length=50 --dataset_name=jarvis --data_dir=/home/mrjenkins/TestData/nlp/retail/ --eval_file_prefix=eval --batch_size=10 --num_train_samples=-1 --do_lower_case --shuffle_data --work_dir=outputs'
            sh 'rm -rf examples/nlp/text_classification/outputs'
          }
        }
        stage ('Dialogue State Tracking - TRADE - Multi-GPUs') {
          steps {
            sh 'cd examples/nlp/dialogue_state_tracking && CUDA_VISIBLE_DEVICES=0,1 python -m torch.distributed.launch --nproc_per_node=2 dialogue_state_tracking_trade.py --batch_size=10 --eval_batch_size=10 --num_train_samples=-1 --num_eval_samples=-1 --num_epochs=1 --dropout=0.2 --eval_file_prefix=test --shuffle_data --num_gpus=2 --lr=0.001 --grad_norm_clip=10 --work_dir=outputs --data_dir=/home/mrjenkins/TestData/nlp/multiwoz2.1'
            sh 'rm -rf examples/nlp/dialogue_state_tracking/outputs'
          }
        }
        stage ('GLUE Benchmark Test') {
          steps {
            sh 'cd examples/nlp/glue_benchmark && CUDA_VISIBLE_DEVICES=1 python glue_benchmark_with_bert.py --data_dir /home/mrjenkins/TestData/nlp/glue_fake/MRPC --work_dir glue_output --save_step_freq -1 --num_epochs 1 --task_name mrpc --batch_size 2'
            sh 'rm -rf examples/nlp/glue_benchmark/glue_output'
          }
        }
      }
    }


    stage('Parallel NLP Examples 2') {
      failFast true
      parallel {
        stage('Token Classification Training/Inference Test') {
          steps {
            sh 'cd examples/nlp/token_classification && CUDA_VISIBLE_DEVICES=0 python token_classification.py --data_dir /home/mrjenkins/TestData/nlp/token_classification_punctuation/ --batch_size 2 --num_epochs 1 --save_epoch_freq 1 --work_dir token_classification_output --pretrained_bert_model bert-base-cased'
            sh 'cd examples/nlp/token_classification && DATE_F=$(ls token_classification_output/) && CUDA_VISIBLE_DEVICES=0 python token_classification_infer.py --work_dir token_classification_output/$DATE_F/checkpoints/ --labels_dict /home/mrjenkins/TestData/nlp/token_classification_punctuation/label_ids.csv --pretrained_bert_model bert-base-cased'
            sh 'rm -rf examples/nlp/token_classification/token_classification_output'
          }
        }
        stage ('Punctuation and Classification Training/Inference Test') {
          steps {
            sh 'cd examples/nlp/token_classification && CUDA_VISIBLE_DEVICES=1 python punctuation_capitalization.py --data_dir /home/mrjenkins/TestData/nlp/token_classification_punctuation/ --work_dir punctuation_output --save_epoch_freq 1 --num_epochs 1 --save_step_freq -1 --batch_size 2'
            sh 'cd examples/nlp/token_classification && DATE_F=$(ls punctuation_output/) && DATA_DIR="/home/mrjenkins/TestData/nlp/token_classification_punctuation" && CUDA_VISIBLE_DEVICES=1 python punctuation_capitalization_infer.py --checkpoints_dir punctuation_output/$DATE_F/checkpoints/ --punct_labels_dict $DATA_DIR/punct_label_ids.csv --capit_labels_dict $DATA_DIR/capit_label_ids.csv'
            sh 'rm -rf examples/nlp/token_classification/punctuation_output'
          }
        }
      }
    }

    stage('Parallel NLP-Squad') {
      failFast true
      parallel {       
        stage('Squad v1.1') {
          steps {
            sh 'cd examples/nlp/question_answering && CUDA_VISIBLE_DEVICES=0 python question_answering_squad.py --amp_opt_level O1 --train_file /home/mrjenkins/TestData/nlp/squad_mini/v1.1/train-v1.1.json --dev_file /home/mrjenkins/TestData/nlp/squad_mini/v1.1/dev-v1.1.json --work_dir outputs/squadv1 --batch_size 8 --save_step_freq 300 --num_epochs 3 --lr_policy WarmupAnnealing  --lr 3e-5 --do_lower_case'
            sh 'cd examples/nlp/question_answering && FSCORE=$(cat outputs/squadv1/log_globalrank-0_localrank-0.txt |  grep "f1" |tail -n 1 |egrep -o "[0-9.]+"|tail -n 1 ) && echo $FSCORE && if [ $(echo "$FSCORE > 50.0" | bc -l) -eq 1 ]; then echo "SUCCESS" && exit 0; else echo "FAILURE" && exit 1; fi'
            sh 'rm -rf examples/nlp/question_answering/outputs/squadv1 && rm -rf /home/mrjenkins/TestData/nlp/squad_mini/v1.1/*cache*'
          }
        }
        stage('Squad v2.0') {
          steps {
            sh 'cd examples/nlp/question_answering && CUDA_VISIBLE_DEVICES=1 python question_answering_squad.py --amp_opt_level O1 --train_file /home/mrjenkins/TestData/nlp/squad_mini/v2.0/train-v2.0.json --dev_file /home/mrjenkins/TestData/nlp/squad_mini/v2.0/dev-v2.0.json --work_dir outputs/squadv2 --batch_size 8 --save_step_freq 300 --num_epochs 3 --lr_policy WarmupAnnealing  --lr 3e-5 --do_lower_case --version_2_with_negative'
            sh 'cd examples/nlp/question_answering && FSCORE=$(cat outputs/squadv2/log_globalrank-0_localrank-0.txt |  grep "f1" |tail -n 1 |egrep -o "[0-9.]+"|tail -n 1 ) && echo $FSCORE && if [ $(echo "$FSCORE > 50.0" | bc -l) -eq 1 ]; then echo "SUCCESS" && exit 0; else echo "FAILURE" && exit 1; fi'
            sh 'rm -rf examples/nlp/question_answering/outputs/squadv2 && rm -rf /home/mrjenkins/TestData/nlp/squad_mini/v2.0/*cache*'
          }
        }
      }
    }

    stage('NLP-ASR processing') {
      failFast true
      parallel { 
        stage('asr_processing') {
          steps {
            sh 'cd examples/nlp/asr_postprocessor && CUDA_VISIBLE_DEVICES=0,1 python -m torch.distributed.launch --nproc_per_node=2  asr_postprocessor.py --data_dir=/home/mrjenkins/TestData/nlp/asr_postprocessor/pred_real --restore_from=/home/mrjenkins/TestData/nlp/asr_postprocessor/bert-base-uncased_decoder.pt --max_steps=50 --batch_size=512'
            sh 'cd examples/nlp/asr_postprocessor && WER=$(cat outputs/asr_postprocessor/log_globalrank-0_localrank-0.txt | grep "Validation WER" | tail -n 1 | egrep -o "[0-9.]+" | tail -n 1) && echo $WER && if [ $(echo "$WER < 2.0" | bc -l) -eq 1 ]; then echo "SUCCESS" && exit 0; else echo "FAILURE" && exit 1; fi'
            sh 'rm -rf examples/nlp/asr_postprocessor/outputs'
          }
        }
      }
    }

    stage('NLP-Intent Detection/SLot Tagging Examples - Multi-GPU') {
      failFast true
        steps {
          sh 'cd examples/nlp/intent_detection_slot_tagging && CUDA_VISIBLE_DEVICES=0,1 python -m torch.distributed.launch --nproc_per_node=2 joint_intent_slot_with_bert.py --num_gpus=2 --num_epochs=1 --max_seq_length=50 --dataset_name=jarvis-retail --data_dir=/home/mrjenkins/TestData/nlp/retail/ --eval_file_prefix=eval --batch_size=10 --num_train_samples=-1 --do_lower_case --shuffle_data --work_dir=outputs'
          sh 'cd examples/nlp/intent_detection_slot_tagging && TASK_NAME=$(ls outputs/) && DATE_F=$(ls outputs/$TASK_NAME/) && CHECKPOINT_DIR=outputs/$TASK_NAME/$DATE_F/checkpoints/ && CUDA_VISIBLE_DEVICES=0 python joint_intent_slot_infer.py --work_dir $CHECKPOINT_DIR --eval_file_prefix=eval --dataset_name=jarvis-retail --data_dir=/home/mrjenkins/TestData/nlp/retail/ --batch_size=10'
          sh 'cd examples/nlp/intent_detection_slot_tagging && TASK_NAME=$(ls outputs/) && DATE_F=$(ls outputs/$TASK_NAME/) && CHECKPOINT_DIR=outputs/$TASK_NAME/$DATE_F/checkpoints/ && CUDA_VISIBLE_DEVICES=0 python joint_intent_slot_infer_b1.py --data_dir=/home/mrjenkins/TestData/nlp/retail/ --work_dir $CHECKPOINT_DIR --dataset_name=jarvis-retail --query="how much is it?"'
          sh 'rm -rf examples/nlp/intent_detection_slot_tagging/outputs'
        }
      }

    stage('NLP-NMT Example') {
      failFast true
        steps {
	      sh 'cd examples/nlp/neural_machine_translation/ && CUDA_VISIBLE_DEVICES=0 python machine_translation_tutorial.py --max_steps 100'
          sh 'rm -rf examples/nlp/neural_machine_translation/outputs'        
      }
    }

    stage('Parallel Stage Jasper') {
      failFast true
      parallel {
        stage('Jasper AN4 O1') {
          steps {
            sh 'cd examples/asr && CUDA_VISIBLE_DEVICES=0 python jasper_an4.py --amp_opt_level=O1 --num_epochs=35 --test_after_training --work_dir=O1'
          }
        }
        stage('Jasper AN4 O2') {
          steps {
            sh 'cd examples/asr && CUDA_VISIBLE_DEVICES=1 python jasper_an4.py --amp_opt_level=O2 --num_epochs=35 --test_after_training --work_dir=O2'
          }
        }
      }
    }

    stage('Parallel Stage GAN') {
      failFast true
      parallel {
        stage('GAN O1') {
          steps {
            sh 'cd examples/image && CUDA_VISIBLE_DEVICES=0 python gan.py --amp_opt_level=O1 --num_epochs=3'
          }
        }
        stage('GAN O2') {
          steps {
            sh 'cd examples/image && CUDA_VISIBLE_DEVICES=1 python gan.py --amp_opt_level=O2 --num_epochs=3'
          }
        }
      }
    }

    stage('Multi-GPU test') {
      failFast true
      parallel {
        stage('Jasper AN4 2 GPUs') {
          steps {
            sh 'cd examples/asr && CUDA_VISIBLE_DEVICES=0,1 python -m torch.distributed.launch --nproc_per_node=2 jasper_an4.py --num_epochs=40 --batch_size=24 --work_dir=multi_gpu --test_after_training'
          }
        }
      }
    }

    stage('TTS Tests') {
      failFast true
      steps {
        sh 'cd examples/tts && CUDA_VISIBLE_DEVICES=0,1 python -m torch.distributed.launch --nproc_per_node=2 tacotron2.py --max_steps=51 --model_config=configs/tacotron2.yaml --train_dataset=/home/mrjenkins/TestData/an4_dataset/an4_train.json --amp_opt_level=O1 --eval_freq=50'
        sh 'cd examples/tts && TTS_CHECKPOINT_DIR=$(ls | grep "Tacotron2") && echo $TTS_CHECKPOINT_DIR && LOSS=$(cat $TTS_CHECKPOINT_DIR/log_globalrank-0_localrank-0.txt | grep -o -E "Loss[ :0-9.]+" | grep -o -E "[0-9.]+" | tail -n 1) && echo $LOSS && if [ $(echo "$LOSS < 3.0" | bc -l) -eq 1 ]; then echo "SUCCESS" && exit 0; else echo "FAILURE" && exit 1; fi'
        // sh 'cd examples/tts && TTS_CHECKPOINT_DIR=$(ls | grep "Tacotron2") && cp ../asr/multi_gpu/checkpoints/* $TTS_CHECKPOINT_DIR/checkpoints'
        // sh 'CUDA_VISIBLE_DEVICES=0 python tacotron2_an4_test.py --model_config=configs/tacotron2.yaml --eval_dataset=/home/mrjenkins/TestData/an4_dataset/an4_train.json --jasper_model_config=../asr/configs/jasper_an4.yaml --load_dir=$TTS_CHECKPOINT_DIR/checkpoints'
      }
    }

  }

  post {
    always {
        cleanWs()
    }
  }
}<|MERGE_RESOLUTION|>--- conflicted
+++ resolved
@@ -26,11 +26,9 @@
         sh 'python setup.py style'
       }
     }
-<<<<<<< HEAD
-
-    stage('install') {
-      steps {
-        sh './reinstall.sh'
+    stage('Unittests ALL') {
+      steps {
+        sh './reinstall.sh && python -m unittest'
       }
     }
 
@@ -51,26 +49,6 @@
             sh 'rm -rf examples/nlp/language_modeling/outputs/wiki_book'
           }
         }
-      }
-    }
-
-    stage('Unittests general') {
-      steps {
-        sh './reinstall.sh && python -m unittest tests/*.py'
-      }
-    }
-
-    stage('Unittests ASR') {
-      steps {
-        sh 'python -m unittest tests/asr/*.py'
-      }
-    }
-    stage('Unittests NLP') {
-=======
-    stage('Unittests ALL') {
->>>>>>> 986626a0
-      steps {
-        sh './reinstall.sh && python -m unittest'
       }
     }
 
